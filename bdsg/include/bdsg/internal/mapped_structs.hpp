//
//  mapped_structs.hpp
//  
// Contains implementations of classic data structures for use in a memory-mapped area.
//

#ifndef BDSG_MAPPED_STRUCTS_HPP_INCLUDED
#define BDSG_MAPPED_STRUCTS_HPP_INCLUDED

#include <cstdio>
#include <cstdint>
#include <cassert>
#include <climits>
#include <iostream>
#include <functional>
#include <limits>

#include <map>
#include <unordered_map>
#include <vector>
#include <shared_mutex>

// Find the endian conversion functions.
// See: <https://stackoverflow.com/a/58418801>
#ifdef __APPLE__
    // See <https://gist.github.com/yinyin/2027912>
    #include <libkern/OSByteOrder.h> // BINDER_IGNORE

    #define htobe16(x) OSSwapHostToBigInt16(x)
    #define be16toh(x) OSSwapBigToHostInt16(x)

    #define htobe32(x) OSSwapHostToBigInt32(x)
    #define be32toh(x) OSSwapBigToHostInt32(x)

    #define htobe64(x) OSSwapHostToBigInt64(x)
    #define be64toh(x) OSSwapBigToHostInt64(x)
#else
    #include <endian.h> // BINDER_IGNORE
#endif

// Since the library already depends on SDSL we might as well use their fast
// bit twiddling functions.
#include <sdsl/bits.hpp>
// And we need to stock our non-mmapped backend with an int vector.
#include <sdsl/int_vector.hpp>

namespace bdsg {
    
using namespace std;

/**
 * Wrapper that stores a number in a defined endian-ness.
 */
template<typename T>
class big_endian {
public:
    big_endian();
    big_endian(const T& value);
    operator T () const;
    big_endian<T>& operator=(const T& x);
    big_endian<T>& operator+=(const T& other);
    big_endian<T>& operator-=(const T& other);
    big_endian<T>& operator++();
    big_endian<T>& operator--();
    T operator++(int);
    T operator--(int);
protected:
    char storage[sizeof(T)];
};

/**
 * Type enum value for selecting data structures that use the STL and SDSL.
 */
struct STLBackend {
};

/**
 * Template to choose the appropriate bit-packed integer vector for a backend.
 * Exposes the resulting type at ::type.
 */
template<typename Backend>
struct IntVectorFor {
};

/**
 * Template to choose the appropriate vector for a backend. Exposes the
 * resulting template at ::type.
 */
template<typename Backend>
struct VectorFor {
};

// Implementations for the data structures for STLBackend

template<>
struct VectorFor<STLBackend> {
    template<typename Item>
    using type = std::vector<Item>;
};

template<>
struct IntVectorFor<STLBackend> {
    using type = sdsl::int_vector<>;
};

/**
 * You Only Map Once: mapped memory with safe allocation by objects in the mapped memory.
 *
 * YOMO provides an interconnected system for file-backed memory mapping and
 * allocation, so that objects whose *this is in a mapped memory segment can
 * safely allocate more memory backed by the file the object exists in.
 * Allocating more memory will not unmap memory already allocated.
 *
 * Note that you need to follow some rules in the objects you use:
 *
 * 1. Always template on an allocator and pointer type, or use yomo::Allocator
 * and yomo::Pointer.
 *
 * 2. Don't use yomo::Allocator off of the stack, only from object storage.
 *
 * 3. Don't have a vtable. Don't inherit from anything with virtual methods, or
 * have virtual methods yourself. Note that this means you can't actually
 * inherit from libhandlegraph::HandleGraph!
 */
namespace yomo {

/**
 * Pointer to an object of type T, which lives at an address mapped by a
 * yomo::Allocator (or otherwise in a yomo::Manager's chain), and is itself
 * stored at an address mapped by a yomo::Allocator (or otherwise in the same
 * yomo::Manager chain).
 *
 * Can also work outside of any chain, which lets us make things of types that
 * use this as local variables, at the cost of not being able to fail fast
 * whenever we make a mistake and wander out of a chain.
 *
 * We interpret constness as applying to the value of the pointer and not the
 * pointed-to object. If you want a pointer to a const object, you need a
 * Pointer<const T>.
 */
template<typename T>
class Pointer {
public:
    /// Be constructable.
    /// Constructs as a pointer that equals nullptr.
    Pointer() = default;
    
    Pointer(T* destination);
    
    // Be a good pointer
    operator bool () const;
    // We use this template instead of T& to let us have a Pointer<void>.
    std::add_lvalue_reference<T> operator*() const;
    T* operator->() const;
    operator T* () const;
    Pointer<T>& operator=(T* addr);
    T* operator+(size_t items) const;
    
    // Expose the address of the pointed-to object not through manual operator
    // calling.
    T* get() const;
    
protected:
    /// Stores the destination position in the chain, or max size_t for null.
    big_endian<size_t> position = std::numeric_limits<size_t>::max();
};

/**
 * Global manager of mapped memory segments. Talked to by pointers in memory
 * segments to figure out where they actually point to.
 *
 * The manager manages one or more "chains", each potentially corresponding to
 * a file. The chains are made up of mapped memory "segments", and each segment
 * can be mapped at a different base address.
 *
 * When a file is initially mapped, it is mapped as a single segment.
 * Additional segments may be mapped later to fulfill allocations from
 * yomo::Allocator<T> instances stored in the chain.
 */
class Manager {

public:

    using chainid_t = intptr_t;
    static const chainid_t NO_CHAIN = 0;
    
    /**
     * Set this to true to enable additional self-checks on memory management
     * correctness, and false to disable them.
     */
    static bool check_chains;

    /**
     * Create a chain not backed by any file. The given prefix data will be
     * placed before the chain allocator data structures.
     */
    static chainid_t create_chain(const std::string& prefix = "");
    
    /**
     * Create a chain by mapping all of the given open file. The file must
     * begin with the given prefix, if specified, or an error will occur.
     *
     * Modifications to the chain will affect the file, and it will grow as
     * necessary.
     *
     * The Manager will not take ownership of the file descriptor.
     *
     * If the file is nonempty, data after the length of the passed prefix must
     * contain the chain allocator data structures. If it is empty, the prefix
     * and the chain allocator data structures will be written to it.
     *
     * The entire file will be mapped in one contiguous link.
     */
    static chainid_t create_chain(int fd, const std::string& prefix = "");
    
    /**
     * Create a chain by calling the given function until it returns an empty
     * string, and concatenating all the results.
     *
     * The result must begin with the given prefix, if specified, or an error
     * will occur.
     *
     * All content from the iterator will be stored in one contiguous link,
     * despite the length not being known ahead of time.
     */
    static chainid_t create_chain(const std::function<std::string(void)>& iterator, const std::string& prefix = "");
    
    /**
     * Return a chain which has the same stored data as the given chain, but
     * for which modification of the chain will not modify any backing file on
     * disk. The chain returned may be the same chain as the given chain.
     *
     * Not thread safe with concurrent modificatons to the source chain.
     */
    static chainid_t get_dissociated_chain(chainid_t chain);
    
    /**
     * Return a chain which has the same stored data as the given chain, but
     * for which modification of the chain will modify the open file with the
     * given file descriptor. The chain returned may be the same chain as the
     * given chain.
     *
     * The Manager will not take ownership of the file descriptor.
     *
     * Not thread safe with concurrent modificatons to the source chain.
     */
    static chainid_t get_associated_chain(chainid_t chain, int fd);
    
    /**
     * Destroy the given chain and unmap all of its memory, and close any
     * associated file.
     *
     * Also drops trailing free blocks and truncates them out of the backing
     * file.
     */
    static void destroy_chain(chainid_t chain);
    
    /**
     * Get the chain that contains the given address, or NO_CHAIN if the
     * address is outside all current chains.
     */
    static chainid_t get_chain(const void* address);
    
    /**
     * Get the address of the given byte from the start of the chain.
     * If a length is provided, throws if the given length of bytes from
     * position are not contiguous in memory.
     * For NO_CHAIN just uses an offset from address 0 in memory.
     */
    static void* get_address_in_chain(chainid_t chain, size_t position, size_t length = 0);
    
    /**
     * Get the position of the given byte in the chain it is in, along with the
     * identifier for that chain.
     * If a length is provided, throws if the given length of bytes from
     * position are not contiguous in memory.
     */
    static std::pair<chainid_t, size_t> get_chain_and_position(const void* address, size_t length = 0);
    
    /**
     * Find the address of the given position in the chain that the given address exists in.
     * For NO_CHAIN just uses an offset from address 0 in memory.
     */
    static void* get_address_in_same_chain(const void* here, size_t position);
    
    /**
     * Find the position of the given address in the chain that here exists in.
     * For NO_CHAIN just uses an offset from address 0 in memory.
     */
    static size_t get_position_in_same_chain(const void* here, const void* address);
    
    /**
     * Allocate the given number of bytes from the given chain.
     * For NO_CHAIN just allocates with malloc().
     */
    static void* allocate_from(chainid_t chain, size_t bytes);
    
    /**
     * Allocate the given number of bytes from the chain containing the given
     * address.
     * For NO_CHAIN just allocates with malloc().
     */
    static void* allocate_from_same_chain(void* here, size_t bytes);
    
    /**
     * Free the given allocated block in the chain to which it belongs.
     * For NO_CHAIN just frees with free().
     */
    static void deallocate(void* address);
    
    /**
     * Find the mapped address of the first thing allocated in the chain, given
     * that it was allocated with the given size.
     *
     * That first allocated thing must exist and not be deallocated.
     *
     * Must not be called for NO_CHAIN.
     */
    static void* find_first_allocation(chainid_t chain, size_t bytes);
    
    /**
     * Return the total number of bytes in the given chain.
     */
    static size_t get_chain_size(chainid_t chain);
    
    /**
     * Get statistics about the memory in a chain. Returns all 0s if not a managed chain.
     *
     * Returns the total bytes in the chain, the number of free bytes,
     * and the number of free bytes reclaimable when the chain is closed. 
     */
    static std::tuple<size_t, size_t, size_t> get_usage(chainid_t chain);
    
    /**
     * Scan all memory regions in the given chain. Calls the iteratee with each
     * region's start address and length, in order.
     */
    static void scan_chain(chainid_t chain, const std::function<void(const void*, size_t)>& iteratee);
    
    /**
     * Dump information about free and allocated memory in the gievn chain.
     * Not thread safe!
     */
    static void dump(chainid_t chain);
    
    /**
     * Dump information about where all chain links fall in memory into the given stream.
     * Not thread safe!
     */
    static void dump_links(ostream& out = std::cerr);
    
    /**
     * Walk all allocated and free blocks in the heap in the chain and make
     * sure that they are actually in memory. If not, throws std::runtime_error.
     */
    static void check_heap_integrity(chainid_t chain);
    
    /**
     * Return the total number of chains that exist right now.
     */
    static size_t count_chains();
    
    /**
     * Return the total number of links that exist right now across all chains.
     */
    static size_t count_links();
    
protected:
    
    
    struct LinkRecord;
    
    /**
     * This occurs inside the chains and represents the header of some free or
     * allocated memory.
     */
    struct AllocatorBlock {
        /// Previous block. Only used when block is free. Null if allocated.
        Pointer<AllocatorBlock> prev;
        /// Next block. Only used when block is free. Null if allocated.
        Pointer<AllocatorBlock> next;
        /// Size of the block in bytes, not counting this header. Used for free
        /// and allocated blocks.
        big_endian<size_t> size;
        
        /// Get the address of the first byte of memory we manage.
        void* get_user_data() const;
        /// Get the address of the block managing the data starting at the given byte.
        static AllocatorBlock* get_from_data(void* user_data);
        
        /// Split the block, keeping first_bytes bytes and giving the rest to a new
        /// subsequent block, which is wired up and returned. Assumes the block is
        /// free.
        AllocatorBlock* split(size_t first_bytes);
        
        /// Remove this block from the free list. Returns the blocks before and
        /// after it, which is has wired together. If this was the first or last
        /// block (or both), the appropriate return value will be null.
        std::pair<AllocatorBlock*, AllocatorBlock*> detach();
        
        /// Attach this block to the free list, between the given blocks, which may
        /// be null.
        void attach(AllocatorBlock* left, AllocatorBlock* right);
        
        /// Defragment and coalesce adjacent free blocks in the contiguous run this
        /// block is part of, if any. Returns the first and last blocks in the run;
        /// the last block's header will be in the free space of the first block,
        /// unless the last block is the first block.
        std::pair<AllocatorBlock*, AllocatorBlock*> coalesce();
        
    protected:
        
        /// Return true if this block comes immediately before the other one, with
        /// no space between them.
        bool immediately_before(const AllocatorBlock* other) const;
    };

    /**
     * This occurs at the start of a chain, after any prefix, and lets us find the free list.
     *
     * Since the location of the first allocation is dependent on the size of
     * the first mapping in the chain, we also keep track of the address of the
     * first allocation. It's not allowed to be deallocated or Bad Things will
     * happen.
     */
    struct AllocatorHeader {
        /// Where is the first free block of memory?
        Pointer<AllocatorBlock> first_free;
        /// Where is the last free block of memory?
        Pointer<AllocatorBlock> last_free;
        /// Where is the first object allocated?
        Pointer<void> first_allocated;
    };
    
    
    /**
     * For each chain, stores each mapping's start address by chain offset position.
     * Each entry is useful for bound queries.
     */
    static unordered_map<chainid_t, map<size_t, intptr_t>> chain_space_index;
    
    /**
     * For each memory start address, what mapping does it start?
     * Useful for bound queries.
     */
    static map<intptr_t, LinkRecord> address_space_index;
    
    /**
     * Mutex for a readers-writer lock on the indexes, for allocating.
     */
    static shared_timed_mutex mutex;
    
    /**
     * How big should a link be to start with.
     */
    static constexpr size_t BASE_SIZE = 1024;
    
    /**
     * Of that, how many bytes should we allow the prefix to possibly use?
     * The allocator has to be able to keep its header within the rest of the first link.
     */
    static constexpr size_t MAX_PREFIX_SIZE = 16;
    
    /**
     * How much should we expand each new link by?
     */
    static constexpr size_t SCALE_FACTOR = 2;
   
    /**
     * Create a chain with one link and no allocator setup.
     * Block will either be the entire size of an existing file, or the given starting size.
     * Returns the chain ID and a flag for if there was data in an open file to read.
     *
     * If link_data is set, the chain must not be filoe-backed, and link_data
     * it must point to a block of memory of length start_size already allocated
     * using malloc() and which can be freed using free(). The chain will take
     * ownership of the memory block.
     */
    static std::pair<chainid_t, bool> open_chain(int fd = 0, size_t start_size = BASE_SIZE, void* link_data = nullptr);
    
    /**
     * Extend the given chain to the given new total size.
     */
    static void extend_chain_to(chainid_t chain, size_t new_total_size);
    
    /**
     * Get the address of the given byte from the start of the chain, and the
     * number of contiguous bytes after it. The number of bytes is always 1 or
     * more if the address is not past the end of the chain.
     */
    static std::pair<void*, size_t> get_address_and_length_in_chain(chainid_t chain, size_t position);
    
    /**
     * Add a link into a chain. The caller must hold a write lock on the manager data structures.
     * The number of bytes must be nonzero.
     *
     * If link_data is set, the chain must not be filoe-backed, and link_data
     * it must point to a block of memory of length new_bytes already allocated
     * using malloc() and which can be freed using free(). The chain will take
     * ownership of the memory block.
     */
    static LinkRecord& add_link(LinkRecord& head, size_t new_bytes, void* link_data = nullptr);
    
    /**
     * Create a new chain, using the given file if set, and copy data from the
     * given existing chain.
     */
    static chainid_t copy_chain(chainid_t chain, int fd = 0);
   
    /**
     * Set up the allocator data structures in the first link, assuming they
     * aren't present. Put them at the given offset, and carve them out of the
     * given amoutn of remaining space in the link. 
     */
    static void set_up_allocator_at(chainid_t chain, size_t offset, size_t space);
    
    /**
     * Connect to the allocator data structures in the first link, assuming they are present.
     */
    static void connect_allocator_at(chainid_t chain, size_t offset);
    
    /**
     * Find the allocator header in a chain that has had its allocator connected.
     */
    static AllocatorHeader* find_allocator_header(chainid_t chain);
    
    /**
     * Run the given callback with the allocator header for the given chain.
     * The allocator will be locked; only one function will be run on a given
     * chain's allocator at a time.
     */
    static void with_allocator_header(chainid_t chain,
                                      const std::function<void(AllocatorHeader*)>& callback);
                                      
    /**
     * While a final free block exists, drop it from the free list.
     * Return the total number of bytes after the last allocated block.
     *
     * Note that you should not map anything after calling this function! You
     * should close the chain and trim down the backing file!
     */
    static size_t reclaim_tail(chainid_t chain);
<<<<<<< HEAD

=======
>>>>>>> bcab0bd4
};

/**
 * Allocator that allocates via the yomo::Manager from the chain in which it
 * itself occurs.
 * Still deals in normal pointers, which are safe to use when not storing them
 * in the allocated memory. Pointers in the allocated memory should be
 * yomo::Pointer<T>.
 */
template<typename T>
class Allocator {

public:
    // TODO: If we want to template these like this, we need to make them able
    // to work from the stack and be the types that allocate and deallocate
    // use, if we really want to be standard-compliant.
    using pointer = Pointer<T>;
    using const_pointer = Pointer<const T>;
    using size_type = size_t;
    using difference_type = size_t;
    using value_type = T;
    
    
    Allocator() = default;
    Allocator(const Allocator& other) = default;
    Allocator(Allocator&& other) = default;
    Allocator& operator=(const Allocator& other) = default;
    Allocator& operator=(Allocator&& other) = default;
    
    /**
     * Copy an allocator, but change the allocated type.
     */
    template<typename U>
    Allocator(const Allocator<U>& alloc);
    
    /**
     * A template we can use to re-instantiate this allocator for a different
     * type.
     */
    template<typename U>
    struct rebind {
        using other = Allocator<U>; 
    };
    
    /**
     * Return true if the two allocators can allocate and deallocate each
     * others' memory, and false otherwise.
     */
    bool operator==(const Allocator& other) const;
    
    /**
     * Return false if the two allocators can allocate and deallocate each
     * others' memory, and true otherwise.
     */
    bool operator!=(const Allocator& other) const;
    
    /**
     * Allocate the given number of items. Ought to be near the hint.
     */
    T* allocate(size_type n, const T* hint = nullptr);
    
    /**
     * Deallocate the given number of items. Must be the same number as were allocated.
     */
    void deallocate(T* p, size_type n);
    
    /**
     * Work out the maximum size that can be allocated.
     */
    size_t max_size() const;
    
private:
    
    /**
     * Determine the chain that an allocator will allocate from.
     */
    Manager::chainid_t get_chain() const;
    

};

/**
 * Interface between normally allocated objects and chain-allocated objects.
 * Pointer to an object that is allocated at the beginning of a chain, and
 * which should allocate, if it allocates, from the chain.
 * Itself lives outside the chain. Can be null.
 *
 * T must use yomo::Pointer as its pointer type and yomo::Allocator as its
 * allocator type.
 */
template<typename T>
class UniqueMappedPointer {
public:
    UniqueMappedPointer() = default;
    UniqueMappedPointer(const UniqueMappedPointer& other) = delete;
    UniqueMappedPointer(UniqueMappedPointer&& other) = default;
    UniqueMappedPointer& operator=(const UniqueMappedPointer& other) = delete;
    UniqueMappedPointer& operator=(UniqueMappedPointer&& other) = default;
    ~UniqueMappedPointer();
    
    operator bool () const;
    T& operator*();
    const T& operator*() const;
    T* operator->();
    const T* operator->() const;
    operator T*();
    operator const T*() const;
    
    /**
     * Get the memory address of the referenced object, or nullptr.
     */
    T* get();
    const T* get() const;

protected:

    /**
     * Make a new constructed T in memory, preceeded by the given
     * prefix. Forward other arguments to the constructor.
     */
    template <typename... Args>
    void construct_internal(const std::string& prefix, Args&&... constructor_args);

public:

    /**
     * Make a new default-constructed T in memory, with an empty preceeding
     * prefix.
     */
    void construct();

    /**
     * Make a new default-constructed T in memory, preceeded by the given
     * prefix.
     */
    void construct(const std::string& prefix);

    /**
     * Make a new constructed T in memory, preceeded by the given
     * prefix. Forward other arguments to the constructor.
     *
     * If you want to use arguments you must pass a prefix, although it may be
     * empty. Otherwise we get into trouble with templates replacing overloads.
     */
    template <typename... Args>
    void construct(const std::string& prefix, Args&&... constructor_args);
    
    /**
     * Point to the already-constructed T saved to the file at fd by a previous
     * save() call. The file must begin with the given prefix, or an error will
     * occur.
     */
    void load(int fd, const std::string& prefix);
    
    /**
     * Load into memory and point to the already-constructed T saved to the
     * given stream by a previous save() call. The stream must begin with the
     * given prefix, or an error will occur.
     */
    void load(std::istream& in, const std::string& prefix);
    
    /**
     * Load into memory and point to the already-constructed T emitted in
     * blocks by the given function. The data must begin with the given prefix,
     * or an error will occur.
     */
    void load(const std::function<std::string(void)>& iterator, const std::string& prefix);
    
    /** 
     * Load into memory and point to the already-constructed T saved to the
     * given stream by a previous save() call. The stream is expected to have
     * had the prefix read from it already, but the prefix must still be
     * provided.
     */
    void load_after_prefix(std::istream& in, const std::string& prefix);
    
    /**
     * Break any write-back association with a backing file and move the object
     * to non-file-backed memory.
     *
     * TODO: Allow private COW mappings by adding features to MIO, to avoid a copy.
     */
    void dissociate();
    
    /**
     * Move the stored item and all associated memory into memory mapped in the
     * given file. The pointer must not be null. No move constructors are
     * called.
     */
    void save(int fd);
    
    /**
     * Save the stored item to the given stream. The pointer must not be null.
     */
    void save(std::ostream& out) const;
    
    /**
     * Save the stored item as blocks of data shown to the given function. The
     * pointer must not be null.
     */
    void save(const std::function<void(const void*, size_t)>& iteratee) const;
    
    /**
     * Save the stored item to the given stream. The pointer must not be null.
     * The stream is expected to have already had the prefix written to it.
     */
    void save_after_prefix(std::ostream& out, const std::string& prefix) const;
    
    /**
     * Free any associated memory and become empty.
     */
    void reset();
    
<<<<<<< HEAD
    /*
=======
    /**
>>>>>>> bcab0bd4
     * Get statistics about the pointer's associated memory chain.
     *
     * Returns the total bytes, the number of free bytes, and the number of
     * free bytes reclaimable when closed as a mapped file. 
     */
    std::tuple<size_t, size_t, size_t> get_usage();
<<<<<<< HEAD
=======
    
    /**
     * Make sure that internal heap data structures are consistent with the
     * memory mapping. Raises std::runtime_error if not.
     */
    void check_heap_integrity();
    
>>>>>>> bcab0bd4
private:
    Manager::chainid_t chain = Manager::NO_CHAIN;
};

};

/**
 * A vector of primitive items, with guaranteed ABI compatibility across
 * compilers and platforms.
 */
template<typename T, typename Alloc = std::allocator<T>>
class CompatVector {
public:

    CompatVector() = default;
    
    // Because we contain a pointer, we need a destructor and copy and move
    // constructors and assignment operators.
    ~CompatVector();
    
    CompatVector(const CompatVector& other);
    CompatVector(CompatVector&& other);
    
    /// Allow copying within the same allocator
    CompatVector& operator=(const CompatVector& other);
    
    /// Allow copying across allocators.
    template<typename OtherAlloc>
    CompatVector& operator=(const CompatVector<T, OtherAlloc>& other);
    
    /// Alow moving within the same allocator.
    CompatVector& operator=(CompatVector&& other);
    
    size_t size() const;
    size_t capacity() const;
    void resize(size_t new_size);
    void reserve(size_t new_reserved_length);
    void shrink_to_fit();
    
    T& back();
    const T& back() const;
    
    void pop_back();
    
    template<typename... Args>
    void emplace_back(Args&&... args);
    
    /**
     * Empty out the vector and free any allocated memory.
     */
    void clear();
    T& at(size_t index);
    const T& at(size_t index) const;
    
    T& operator[](size_t index);
    const T& operator[](size_t index) const;
    
    using value_type = T;
    
    // We have iterators but they aren't safe to serialize.
    using iterator = T*;
    using const_iterator = const T*;
    
    iterator begin();
    const_iterator begin() const;
    iterator end();
    const_iterator end() const;
    
    // Compatibility with SDSL-lite serialization
    
    /**
     * Serialize the data to the given stream.
     */
    void serialize(std::ostream& out) const;
    
    /**
     * Load the data from the given stream.
     */
    void load(std::istream& in);
    
protected:
    // We keep the allocator in ourselves, so if working in a chain we allocate
    // in the right chain.
    Alloc alloc;
    big_endian<size_t> length = 0;
    big_endian<size_t> reserved_length = 0;
    typename std::allocator_traits<Alloc>::pointer first = nullptr;
    
    static const int RESIZE_FACTOR = 2;
};

/**
 * Vector mapped in from a file.
 */
template<typename T>
using MappedVector = CompatVector<T, yomo::Allocator<T>>; 

/**
 * An int vector that is mostly API-compatible with SDSL's int vectors, but
 * which can exist in a memory mapping and uses the given allocator and its
 * pointers.
 *
 * Does *NOT* automatically adjust its width; you must call width() or repack()
 * to set the appropriate bit width for your values *before* you write them.
 * Consider a PagedVector if this seems hard, or if your values come in runs of
 * differing widths. Width defaults to 1 bit.
 */
template<typename Alloc = std::allocator<uint64_t>>
class CompatIntVector {
public:
    
    CompatIntVector() = default;
    
    /// Allow copy construction
    CompatIntVector(const CompatIntVector& other);
    /// Allow move construction
    CompatIntVector(CompatIntVector&& other);
    
    // To allow copy across backends, we need to be friends with other
    // instantiations of us.
    template<typename OtherAlloc> friend class CompatIntVector;
    
    /// Allow copy construction across allocators
    template<typename OtherAlloc>
    CompatIntVector(const CompatIntVector<OtherAlloc>& other);
    
    /// Allow copy assignment across allocators
    template<typename OtherAlloc>
    CompatIntVector& operator=(const CompatIntVector<OtherAlloc>& other);
    
    /// Allow copy construction from anything with the right methods
    template<typename OtherType>
    CompatIntVector(const OtherType& other);
    
    /// Allow copy assignment from anything with the right methods
    template<typename OtherType>
    CompatIntVector& operator=(const OtherType& other);
    
    /// Allow copy assignment
    CompatIntVector& operator=(const CompatIntVector& other);
    
    /// Allow move assignment
    CompatIntVector& operator=(CompatIntVector&& other);
    
    /**
     * Return the number of integers in the vector.
     */
    size_t size() const;
    
    /**
     * Resize the vector to hold the given number of elements.
     */
    void resize(size_t new_size);
    
    /**
     * Return the number of elements the vector can hold without reallocating.
     */
    size_t capacity() const;
    
    /**
     * Pre-allocate space to hold the given number of elements.
     */
    void reserve(size_t new_reserved_length);
    
    /**
     * Drop everything from the vector.
     */
    void clear();

    /**
     * Return the width in bits of the entries.
     */
    size_t width() const;
    /**
     * Set the width in bits of the entries, causing existing data to be
     * reinterpreted.
     *
     * Throws if any stored entry cannot be represented with the new width.
     */
    void width(size_t new_width);
    /**
     * Repack existing data, re-encoding it with the given width, and
     * simultaneously resize to the new given number of elements.
     *
     * Throws if any stored entry cannot be represented with the new width.
     */
    void repack(size_t new_width, size_t new_size);
    
    /**
     * Actual accessor method that sets the value at a position.
     * Does not check if value actually fits.
     * Uses the given width override instead of the stored width to write the value, if set.
     *
     * Throws if the value will not fit in the relevant number of bits.
     */
    void pack(size_t index, uint64_t value, size_t width_override = 0);
    
    /**
     * Actual accessor method that gets the value at a position.
     * Uses the given width override instead of the stored width to write the value, if set.
     */
    uint64_t unpack(size_t index, size_t width_override = 0) const;
    
    /**
     * Proxy that acts as a mutable reference to an entry in the vector.
     */
    class Proxy {
    protected:
        // What vector are we operating on?
        CompatIntVector& parent;
        // What location do we refer to?
        size_t index;
    public:
        // Must be movable via constructor for by-value return
        Proxy(Proxy&& other) = default;
        
        // But generally not movable or copyable
        Proxy(const Proxy& other) = delete;
        Proxy& operator=(const Proxy& other) = delete;
        Proxy& operator=(Proxy&& other) = delete;
        
        /// Make a proxy for the entry at the given position in the given int
        /// vector
        Proxy(CompatIntVector& parent, size_t index);
        
        /// Get the value the proxy refers to
        operator uint64_t () const;
        
        /// Set the value the proxy refers to
        Proxy& operator=(uint64_t new_value);
    };
    
    using reference = Proxy;
    
    /**
     * Proxy that acts as an immutable reference to an entry in the vector.
     */
    class ConstProxy {
    protected:
        // What vector are we operating on?
        const CompatIntVector& parent;
        // What location do we refer to?
        size_t index;
    public:
        // Must be movable via constructor for by-value return
        ConstProxy(ConstProxy&& other) = default;
        
        // But generally not movable or copyable
        ConstProxy(const ConstProxy& other) = delete;
        ConstProxy& operator=(const ConstProxy& other) = delete;
        ConstProxy& operator=(ConstProxy&& other) = delete;
        
        /// Make a proxy for the entry at the given position in the given int
        /// vector
        ConstProxy(const CompatIntVector& parent, size_t index);
        
        /// Get the value the proxy refers to
        operator uint64_t () const;
    };
    
    using const_reference = ConstProxy;
    
    /**
     * Get a proxy reference to read or write the given index.
     * Checks bounds, but not value width.
     */
    Proxy at(size_t index);
    /**
     * Get a proxy reference to read the given index.
     * Checks bounds.
     */
    ConstProxy at(size_t index) const;
    
    /**
     * Get a proxy reference to read or write the given index.
     */
    Proxy operator[](size_t index);
    /**
     * Get a proxy reference to read the given index.
     */
    ConstProxy operator[](size_t index) const;
    
    // Compatibility with SDSL-lite serialization
    
    /**
     * Serialize the data to the given stream.
     */
    void serialize(std::ostream& out) const;
    
    /**
     * Load the data from the given stream.
     */
    void load(std::istream& in);
    
protected:
    /// How many items are stored?
    big_endian<size_t> length = 0;
    /// How many bits are used to represent each item?
    big_endian<size_t> bit_width = 1;
    
    /// We store our actual data in this vector, which manages memory for us.
    CompatVector<uint64_t, Alloc> data;
    
};

/**
 * Int vector mapped in from a file.
 */
using MappedIntVector = CompatIntVector<yomo::Allocator<uint64_t>>; 

/**
 * Type enum value for selecting data structures that use memory-mappable data
 * structures but with the standard allocator.
 */
struct CompatBackend {
};

/**
 * Type enum value for selecting data structures that use YOMO memory mapping
 * and the YOMO allocator.
 *
 * They can safely exist outside of mapped memory, but are probably slower
 * there since YOMO's internal tables still need to be consulted when following
 * pointers.
 */
struct MappedBackend {
};

// Implementations for the data structures for MappedBackend

template<>
struct VectorFor<MappedBackend> {
    template<typename Item>
    using type = MappedVector<Item>;
};

template<>
struct IntVectorFor<MappedBackend> {
    using type = MappedIntVector;
};




// Implementations for the data structures for CompatBackend

template<>
struct VectorFor<CompatBackend> {
    template<typename Item>
    using type = CompatVector<Item>;
};

template<>
struct IntVectorFor<CompatBackend> {
    using type = CompatIntVector<>;
};

///////////////////////////////////////////////////////////////////////////////////


// Implementations

template<typename T>
big_endian<T>::big_endian() {
    for (auto& byte : storage) {
        byte = 0;
    }
#ifdef debug_big_endian
    std::cerr << "Zeroed " << sizeof(T) << " bytes for a big_endian at " << (intptr_t) this << std::endl;
#endif
    assert(*this == 0);
}

template<typename T>
big_endian<T>::big_endian(const T& value) {
    *this = value;
}

template<typename T>
big_endian<T>::operator T () const {
    
    // We assume an IEEE floating point representation and the same endian-ness
    // as the integer type of the same width.
    
    // I had no luck partially specializing the conversion operator for all
    // integral types of a given width, so we switch and call only the
    // conversion that will work.
    // TODO: manually write all the specializations?
    // Note that signed types report 1 fewer bits (i.e. 63)
    switch (CHAR_BIT * sizeof(T)) {
    case 64:
        {
            uint64_t scratch = be64toh(*(reinterpret_cast<const uint64_t*>(storage)));
            return *reinterpret_cast<T*>(&scratch);
        }
        break;
    case 32:
        {
            uint32_t scratch = be32toh(*(reinterpret_cast<const uint32_t*>(storage)));
            return *reinterpret_cast<T*>(&scratch);
        }
        break;
    case 16:
        {
            uint16_t scratch = be16toh(*(reinterpret_cast<const uint16_t*>(storage)));
            return *reinterpret_cast<T*>(&scratch);
        }
        break;
    default:
        throw runtime_error("Unimplemented bit width: " + std::to_string(CHAR_BIT * sizeof(T)));
    }
}

template<typename T>
big_endian<T>& big_endian<T>::operator=(const T& x) {

    // We assume an IEEE floating point representation and the same endian-ness
    // as the integer type of the same width.
    
    // We make sure to reinterpret the input as an int type in case it is floating point.

    switch (CHAR_BIT * sizeof(T)) {
    case 64:
        *((uint64_t*)storage) = htobe64(reinterpret_cast<const uint64_t&>(x));
        break;
    case 32:
        *((uint32_t*)storage) = htobe32(reinterpret_cast<const uint32_t&>(x));
        break;
    case 16:
        *((uint16_t*)storage) = htobe16(reinterpret_cast<const uint16_t&>(x));
        break;
    default:
        throw runtime_error("Unimplemented bit width: " + std::to_string(CHAR_BIT * sizeof(T)));
    }
    
#ifdef debug_big_endian
    std::cerr << "Set a big_endian at " << (intptr_t) this << " to " << x << std::endl;
    std::cerr << "Contents:";
    for (auto& b : storage) {
        std::cerr << " " << (int)b;
    }
    std::cerr << std::endl;
    std::cerr << "Reads back as " << (T)*this << std::endl;
#endif
    
    return *this;
}

template<typename T>
big_endian<T>& big_endian<T>::operator+=(const T& other) {
    *this = ((T)*this) + other;
    return *this;
}

template<typename T>
big_endian<T>& big_endian<T>::operator-=(const T& other) {
    *this = ((T)*this) - other;
    return *this;
}

template<typename T>
big_endian<T>& big_endian<T>::operator++() {
    *this += 1;
    return *this;
}

template<typename T>
big_endian<T>& big_endian<T>::operator--() {
    *this -= 1;
    return *this;
}

template<typename T>
T big_endian<T>::operator++(int) {
    T old = *this;
    ++*this;
    return old;
}

template<typename T>
T big_endian<T>::operator--(int) {
    T old = *this;
    --*this;
    return old;
}

////////////////////

template<typename T, typename Alloc>
CompatVector<T, Alloc>::~CompatVector() {
    if (first) {
        // We have some memory allocated to us.
        
        for (size_t i = 0; i < length; i++) {
            // Destroy everything in it.
            (first + i)->~T();
        }
        
        // Get rid of it.
        alloc.deallocate(first, reserved_length);
    }
}

template<typename T, typename Alloc>
CompatVector<T, Alloc>::CompatVector(const CompatVector& other) {
#ifdef debug_compat_vector
    std::cerr << "Copy-constructing a vector of size " << other.size() << " from " << (intptr_t)&other << " to " << (intptr_t)this << std::endl;
#endif
    if (other.size() != 0) {
        first = alloc.allocate(other.size());
        reserved_length = other.size();
        length = other.size();
        
        for (size_t i = 0; i < other.size(); i++) {
            // Copy each item
            new (first + i) T(other.at(i));
        }
    }
#ifdef debug_compat_vector
    std::cerr << "Result is of size " << size() << std::endl;
#endif
}

template<typename T, typename Alloc>
CompatVector<T, Alloc>::CompatVector(CompatVector&& other) {

#ifdef debug_compat_vector
    std::cerr << "Move-constructing a vector of size " << other.size() << " from " << (intptr_t)&other << " to " << (intptr_t)this << std::endl;
#endif

    // We need to make sure that we and the other vector are in the same memory
    // arena (i.e. same chain or lack of chain), if applicable.
    
    if (alloc == other.alloc) {
        // We can accept whatever they have allocated.
        
        // Take everything out of other
        length = other.length;
        reserved_length = other.reserved_length;
        first = other.first;
    
        // And say they have no items or memory.
        other.length = 0;
        other.reserved_length = 0;
        other.first = nullptr;
    } else {
        // Fall back on copy assignment
        CompatVector& to_copy = other;
        *this = to_copy;
    }
#ifdef debug_compat_vector
    std::cerr << "Result is of size " << size() << std::endl;
#endif
}

template<typename T, typename Alloc>
CompatVector<T, Alloc>& CompatVector<T, Alloc>::operator=(const CompatVector& other) {
#ifdef debug_compat_vector
    std::cerr << "Copy-assigning a vector of size " << other.size() << " from " << (intptr_t)&other << " to " << (intptr_t)this << std::endl;
#endif
    if ((void*)this != (void*)&other) {
        // Get rid of our memory
        clear();
        // Get some new memory
        reserve(other.size());
        
        for (size_t i = 0; i < other.size(); i++) {
            // Copy construct each thing.
            new (first + i) T(other[i]);
        }
        
        length = other.size();
    }
#ifdef debug_compat_vector
    std::cerr << "Result is of size " << size() << std::endl;
#endif
    return *this;
}

template<typename T, typename Alloc>
template<typename OtherAlloc>
CompatVector<T, Alloc>& CompatVector<T, Alloc>::operator=(const CompatVector<T, OtherAlloc>& other) {
#ifdef debug_compat_vector
    std::cerr << "Copy-assigning a vector of size " << other.size() << " from " << (intptr_t)&other << " to " << (intptr_t)this << std::endl;
#endif
    if ((void*)this != (void*)&other) {
        // Get rid of our memory
        clear();
        // Get some new memory
        reserve(other.size());
        
        for (size_t i = 0; i < other.size(); i++) {
            // Copy construct each thing.
            new (first + i) T(other[i]);
        }
        
        length = other.size();
    }
#ifdef debug_compat_vector
    std::cerr << "Result is of size " << size() << std::endl;
#endif
    return *this;
}

template<typename T, typename Alloc>
CompatVector<T, Alloc>& CompatVector<T, Alloc>::operator=(CompatVector&& other) {
#ifdef debug_compat_vector
    std::cerr << "Move-assigning a vector of size " << other.size() << " from " << (intptr_t)&other << " to " << (intptr_t)this << std::endl;
#endif
    if ((void*)this != (void*)&other) {
        if (alloc == other.alloc) {
            // We can safely use their memory.
            
            // Get rid of our memory.
            clear();
        
            // Steal their memory
            length = other.length;
            reserved_length = other.reserved_length;
            first = other.first;
            
            // And say they have no items or memory.
            other.length = 0;
            other.reserved_length = 0;
            other.first = nullptr;
        } else {
            // Fall back on copy assignment
            CompatVector& to_copy = other;
            *this = to_copy;
        }
    }
#ifdef debug_compat_vector
    std::cerr << "Result is of size " << size() << std::endl;
#endif
    return *this;
}

template<typename T, typename Alloc>
size_t CompatVector<T, Alloc>::size() const {
    return length;
}

template<typename T, typename Alloc>
size_t CompatVector<T, Alloc>::capacity() const {
    return reserved_length;
}

template<typename T, typename Alloc>
void CompatVector<T, Alloc>::reserve(size_t new_reserved_length) {
    // Find where the data is. Note that this may be null.
    T* old_first = first;
    // And how much there is
    size_t old_reserved_length = reserved_length;
    
#ifdef debug_compat_vector
    std::cerr << "Reserving vector at " << (intptr_t)this
        << " with " << old_reserved_length << " spaces at "
        << (intptr_t) old_first << " to have " << new_reserved_length  << " spaces" << std::endl;
#endif

    if (new_reserved_length > old_reserved_length) {
        // Allocate space for the new data, and get the position in the context
        T* new_first  = alloc.allocate(new_reserved_length);

        if (yomo::Manager::check_chains) {
            // make sure we got back memory in the right chain, and that all
            // our notions of the right chain agree.
            auto new_chain = yomo::Manager::get_chain(new_first);
            assert(new_chain == yomo::Manager::get_chain(&alloc));
            assert(new_chain == yomo::Manager::get_chain(this));
            assert(new_chain == yomo::Manager::get_chain(&first));
        }
        
        // Record the new reserved length
        reserved_length = new_reserved_length;
        
#ifdef debug_compat_vector
        std::cerr << "Vector data moving from " << (intptr_t) old_first
            << " to " << (intptr_t) new_first << std::endl;
#endif
        for (size_t i = 0; i < size(); i++) {
            // Move over the preserved values.
            new (new_first + i) T(std::move(*(old_first + i)));
        }
        
        for (size_t i = 0; i < size(); i++) {
            // Destroy all the original values
            (old_first + i)->~T();
        }
        
        if (old_first) {
            // Free old memory if we moved
            alloc.deallocate(old_first, old_reserved_length);
        }
        first = new_first;
    }
    
    // If it isn't growing, ignore it.
}

template<typename T, typename Alloc>
void CompatVector<T, Alloc>::resize(size_t new_size) {
    // Find where the data is. Note that this may be null.
    T* old_first = first;
    // And how much there is
    size_t old_reserved_length = reserved_length;
    
#ifdef debug_compat_vector
    std::cerr << "Resizing vector at " << (intptr_t)this
        << " with " << size() << " items at "
        << (intptr_t) old_first << " to size " << new_size << std::endl;
#endif

    if (new_size == size()) {
        // Nothing to do!
        return;
    }

    if (new_size > reserved_length) {
        // We will need some more memory, and our data might move.
        // Make sure repeated calls to be bigger reallocate only a sensible number of times.
        reserve(std::max(new_size, size() * RESIZE_FACTOR));
    }
   
    if (new_size < size()) {
        // We shrank, and we had at least one item.
#ifdef debug_compat_vector
        std::cerr << "Removing items between " << new_size << " and " << size() << std::endl;
#endif
        for (size_t i = new_size; i < size(); i++) {
            // For anything trimmed off, just run destructors.
            (first + i)->~T();
        }
    } else {
#ifdef debug_compat_vector
        std::cerr << "Adding items between " << size() << " and " << new_size << std::endl;
#endif
        for (size_t i = size(); i < new_size; i++) {
            // For anything aded on, just run constructor.
            // This will use value initialization
            // <https://stackoverflow.com/a/2418195> and zero everything if a
            // default constructor is not defined.
            new (first + i) T();
        }
    }
    
    // Record the new length
    length = new_size;
}

template<typename T, typename Alloc>
void CompatVector<T, Alloc>::shrink_to_fit() {
    // Actually reallocate smaller.
    if (length == reserved_length) {
        // Nothing to do!
        return;
    }
    
    // TODO: unify some code with reserve()?
    
    // Find where the data is. This can't be null since we have a
    // reserved_length > length (since it isn't equal and can never be less).
    T* old_first = first;
    // And how much there is
    size_t old_reserved_length = reserved_length;
    
#ifdef debug_compat_vector
    std::cerr << "Shrinking vector at " << (intptr_t)this
        << " with " << old_reserved_length << " spaces at "
        << (intptr_t) old_first << " to have " << length  << " spaces" << std::endl;
#endif
    
    // Allocate space for the new data, and get the position in the context
    T* new_first  = alloc.allocate(length);
    
    // Record the new reserved length
    reserved_length = length;
    
#ifdef debug_compat_vector
    std::cerr << "Vector data moving from " << (intptr_t) old_first
        << " to " << (intptr_t) new_first << std::endl;
#endif
    for (size_t i = 0; i < size(); i++) {
        // Move over the preserved values.
        new (new_first + i) T(std::move(*(old_first + i)));
    }
    
    for (size_t i = 0; i < size(); i++) {
        // Destroy all the original values
        (old_first + i)->~T();
    }
    
    // Free old memory
    alloc.deallocate(old_first, old_reserved_length);
    
    first = new_first;
}

template<typename T, typename Alloc>
T& CompatVector<T, Alloc>::back() {
    return (*this)[size() - 1];
}

template<typename T, typename Alloc>
const T& CompatVector<T, Alloc>::back() const {
    return (*this)[size() - 1];
}

template<typename T, typename Alloc>
void CompatVector<T, Alloc>::pop_back() {
    resize(size() - 1);
}

template<typename T, typename Alloc>
template<typename... Args>
void CompatVector<T, Alloc>::emplace_back(Args&&... args) {
    if (reserved_length <= length) {
        // Make sure we're big enough
        reserve(std::max((size_t) 1, reserved_length * RESIZE_FACTOR));
    }
    
    // Make the new item in place
    new (first + length) T(std::forward<Args>(args)...);
    // Record that we have it.
    length = length + 1;
}

template<typename T, typename Alloc>
void CompatVector<T, Alloc>::clear() {
    // Deconstruct anything we have.
    resize(0);
    if (first) {
        // We have some memory allocated to us.
        // Get rid of it.
        alloc.deallocate(first, reserved_length);
        // And remember it is gone
        first = nullptr;
    }
    reserved_length = 0;
}

template<typename T, typename Alloc>
T& CompatVector<T, Alloc>::at(size_t index) {
    if (index >= size()) {
        // TODO: throw the right type here.
        throw std::runtime_error("Cannot get " + std::to_string(index) +
                                 " in vector of length " + std::to_string(size()));
    }
    
    return (*this)[index];
}

template<typename T, typename Alloc>
auto CompatVector<T, Alloc>::begin() -> iterator {
    return &(*this)[0];
}

template<typename T, typename Alloc>
auto CompatVector<T, Alloc>::begin() const -> const_iterator {
    return &(*this)[0];
}

template<typename T, typename Alloc>
auto CompatVector<T, Alloc>::end() -> iterator {
    return &(*this)[size()];
}

template<typename T, typename Alloc>
auto CompatVector<T, Alloc>::end() const -> const_iterator {
    return &(*this)[size()];
}

template<typename T, typename Alloc>
void CompatVector<T, Alloc>::serialize(std::ostream& out) const {
    
    // Dump the length
    out.write((const char*)&length, sizeof(length));
    // And all the set items
    out.write((const char*)(T*)first, length * sizeof(T));
}

template<typename T, typename Alloc>
void CompatVector<T, Alloc>::load(std::istream& in) {
    // Start empty
    this->clear();

    // Determine the length
    decltype(length) new_len;
    in.read((char*)&new_len, sizeof(new_len));
    
    // Make sure we have that space
    resize(new_len);
    
    // Fill in the items
    in.read((char*)(T*)first, new_len * sizeof(T));
}


template<typename T, typename Alloc>
const T& CompatVector<T, Alloc>::at(size_t index) const {
    // Just run non-const at and constify result
    return const_cast<CompatVector<T, Alloc>*>(this)->at(index);
}


template<typename T, typename Alloc>
T& CompatVector<T, Alloc>::operator[](size_t index) {
    return *(first + index);
}
 

template<typename T, typename Alloc>
const T& CompatVector<T, Alloc>::operator[](size_t index) const {
    // Just run non-const at and constify result
    return (*const_cast<CompatVector<T, Alloc>*>(this))[index];
}



template<typename Alloc>
CompatIntVector<Alloc>::CompatIntVector(const CompatIntVector& other) :
    length(other.length), bit_width(other.bit_width), data(other.data) {
    // Nothing to do!
}

template<typename Alloc>
CompatIntVector<Alloc>::CompatIntVector(CompatIntVector&& other) :
    length(other.length), bit_width(other.bit_width), data(std::move(other.data)) {
    
    // Say they have no items or memory.
    other.clear();
}

template<typename Alloc>
template<typename OtherAlloc>
CompatIntVector<Alloc>::CompatIntVector(const CompatIntVector<OtherAlloc>& other) : length(other.length), bit_width(other.bit_width), data(other.data) {
    // Nothing to do!
}


template<typename Alloc>
template<typename OtherAlloc>
CompatIntVector<Alloc>& CompatIntVector<Alloc>::operator=(const CompatIntVector<OtherAlloc>& other) {
    // Copy their contents
    length = other.length;
    bit_width = other.bit_width;
    data = other.data;
    
    return *this;
}

template<typename Alloc>
template<typename OtherType>
CompatIntVector<Alloc>::CompatIntVector(const OtherType& other) {
    // Fall back on copy assignment
    *this = other;
}


template<typename Alloc>
template<typename OtherType>
CompatIntVector<Alloc>& CompatIntVector<Alloc>::operator=(const OtherType& other) {
    clear();
    width(other.width());
    resize(other.size());
    for (size_t i = 0; i < size(); i++) {
        // Copy all the entries, repacking each.
        // TODO: accelerate somehow if we can get direct access to bit-packed data.
        (*this)[i] = other[i];
    }
    return *this;
}

template<typename Alloc>
CompatIntVector<Alloc>& CompatIntVector<Alloc>::operator=(const CompatIntVector& other) {
    // Copy their contents
    length = other.length;
    bit_width = other.bit_width;
    data = other.data;
    
    return *this;
}

template<typename Alloc>
CompatIntVector<Alloc>& CompatIntVector<Alloc>::operator=(CompatIntVector&& other) {
    // Steal their contents
    length = other.length;
    bit_width = other.bit_width;
    data = std::move(other.data);
    
    // Say they have no items or memory.
    other.clear();
    
    return *this;
}

template<typename Alloc>
size_t CompatIntVector<Alloc>::size() const {
    return length;
}

template<typename Alloc>
void CompatIntVector<Alloc>::resize(size_t new_size) {
    // Work how many slots we need in the backing vector for this, rounding up.
    size_t item_slots = (new_size * width() + (std::numeric_limits<size_t>::digits - 1)) /
        std::numeric_limits<uint64_t>::digits;
    // Make sure we have that many slots
    data.resize(item_slots);
    // And say how big we are
    length = new_size;
}

template<typename Alloc>
size_t CompatIntVector<Alloc>::capacity() const {
    if (width() == 0) {
        // This is sort of nonsense.
        return 0;
    } else {
        // Work out how many items could be packed into the bits we have reserved.
        return data.capacity() * std::numeric_limits<uint64_t>::digits / width();
    }
}

template<typename Alloc>
void CompatIntVector<Alloc>::reserve(size_t new_reserved_length) {
    // Work how many slots we need in the backing vector for this, rounding up.
    size_t item_slots = (new_reserved_length * width() + (std::numeric_limits<uint64_t>::digits - 1)) /
        std::numeric_limits<uint64_t>::digits;
    // Reserve space in the backing vector
    data.reserve(item_slots);
}

template<typename Alloc>
void CompatIntVector<Alloc>::clear() {
    // Reset to our initial state
    length = 0;
    bit_width = 1;
    data.clear();
}

template<typename Alloc>
size_t CompatIntVector<Alloc>::width() const {
    return bit_width;
}

template<typename Alloc>
void CompatIntVector<Alloc>::width(size_t new_width) {
    // Save the new bit width, causing reinterpretation.
    bit_width = new_width;
    // TODO: make sure length won't take us out of bounds now?
    // TODO: prevent a width of 0?
}

template<typename Alloc>
void CompatIntVector<Alloc>::repack(size_t new_width, size_t new_size) {
    // TODO: Actually combine these operations to save a pass and an allocation
    resize(new_size);
    
    size_t old_width = bit_width;
    
    if (new_width == old_width) {
        // Nothing to do!
        return;
    }
    
    assert(new_width > 0);
    
    // Work out how many slots we need in backing storage.
    size_t new_entries = (length * new_width + (std::numeric_limits<uint64_t>::digits - 1)) /
        std::numeric_limits<uint64_t>::digits;
    
    if (new_width > old_width) {
        // We can expand in place
        data.resize(new_entries);
        
        // Starting at the end, to avoid overwriting
        size_t i = length;
        while (i > 0) {
            i--;
            // Copy all the data to the new size
            pack(i, unpack(i, old_width), new_width);
        }
    } else {
        // Must be shrinking
        
        // Starting at the beginning, to avoid overwriting
        for (size_t i = 0; i < length; i++) {
            // Copy all the data to the new size
            pack(i, unpack(i, old_width), new_width);
        }
        
        // Now shrink down
        data.resize(new_entries);
    }
    
    // And save the new width
    width(new_width);
}

template<typename Alloc>
void CompatIntVector<Alloc>::pack(size_t index, uint64_t value, size_t width_override) {
    // Decide how wide to encode the items as
    size_t effective_width = width_override ? width_override : (size_t) bit_width;
    
    if (effective_width < std::numeric_limits<uint64_t>::digits && value) {
        // It is possible we have been given a number that we cannot represent.
        // Use the compiler's count leading zeroes function, which hopefully it has.
        size_t needed_bits = std::numeric_limits<uint64_t>::digits - __builtin_clzll(value);
        if (needed_bits > effective_width) {
            // The value will not fit.
            throw std::invalid_argument("Need " + std::to_string(needed_bits) +
                                        " bits to represent value " + std::to_string(value) +
                                        " but only have " + std::to_string(effective_width)); 
        }
    }
    
    // Find the bit index we start at
    size_t start_bit = index * effective_width;
    // And break into a slot number
    size_t start_slot = start_bit / std::numeric_limits<uint64_t>::digits;
    // And a start bit in that slot
    size_t start_slot_bit_offset = start_bit % std::numeric_limits<uint64_t>::digits;
    // And then save
#ifdef debug_bit_packing
    std::cerr << "Write " << value
        << " of width " << effective_width
        << " at bit " << start_slot_bit_offset
        << " in slot " << start_slot << endl; 
#endif
    sdsl::bits::write_int(&data[start_slot], value, start_slot_bit_offset, effective_width);
}

template<typename Alloc>
uint64_t CompatIntVector<Alloc>::unpack(size_t index, size_t width_override) const {
    // Decide how wide to interpret the items as
    size_t effective_width = width_override ? width_override : (size_t) bit_width;
    // Find the bit index we start at
    size_t start_bit = index * effective_width;
    // And break into a slot number
    size_t start_slot = start_bit / std::numeric_limits<uint64_t>::digits;
    // And a start bit in that slot
    size_t start_slot_bit_offset = start_bit % std::numeric_limits<uint64_t>::digits;
    
    if (yomo::Manager::check_chains) {
        // Do some bounds checking
    
        // Work out if we span into the next slot
        bool into_next_slot = (start_slot_bit_offset + effective_width > std::numeric_limits<uint64_t>::digits);
        if (start_slot >= data.size() || (into_next_slot && start_slot + 1 >= data.size())) {
            // We want to go out of range of the vector.
            throw std::out_of_range("Reading item " + std::to_string(index) +
                " of width " + std::to_string(effective_width) + " accesses slot " + std::to_string(start_slot) +
                (into_next_slot ? ("and slot " + std::to_string(into_next_slot + 1)) : "") +
                " but we only have " + std::to_string(data.size()) + " slots and " +
                std::to_string(size()) + " items");
        }
        
        // Define the memory range we plan to access, inclusive
        const uint64_t* access_first = &data[start_slot];
        const uint64_t* access_last =  access_first + into_next_slot;
        
        // Make sure we aren't trying to go across chains
        auto our_chain = yomo::Manager::get_chain(this);
        for (const uint64_t* access_addr = access_first; access_addr != access_last + 1; access_addr++) {
            // For each slot we need to read
            
            auto other_chain = yomo::Manager::get_chain(access_addr);
            
            if (other_chain != our_chain) {
                // We're accessing something past the end of the chain somehow.
                std::stringstream msg;
                msg << "error[CompatIntVector]: Attempting to access address " << access_addr
                    << " for vector at " << this << " with data at " << &data[0]
                    << " but we are in chain " << our_chain
                    << " and accessed address is in chain " << other_chain
                    << ". Is the entire file mapped?" << std::endl;
                yomo::Manager::dump_links(msg);
                throw std::out_of_range(msg.str());
            }
        }
    }
    
    // And then load
#ifdef debug_bit_packing
    std::cerr << "Read value of width " << effective_width
        << " at bit " << start_slot_bit_offset
        << " in slot " << start_slot << ": ";
#endif
    uint64_t value = sdsl::bits::read_int(&data[start_slot], start_slot_bit_offset, effective_width);
#ifdef debug_bit_packing
    std::cerr << value << std::endl;
#endif
    return value;
}

template<typename Alloc>
CompatIntVector<Alloc>::Proxy::Proxy(CompatIntVector& parent, size_t index) : parent(parent), index(index) {
    // Nothing to do!
}

template<typename Alloc>
CompatIntVector<Alloc>::Proxy::operator uint64_t () const {
    return parent.unpack(index);
}

template<typename Alloc>
auto CompatIntVector<Alloc>::Proxy::operator=(uint64_t new_value) -> Proxy& {
    parent.pack(index, new_value);
    return *this;
}

template<typename Alloc>
CompatIntVector<Alloc>::ConstProxy::ConstProxy(const CompatIntVector& parent, size_t index) : parent(parent), index(index) {
    // Nothing to do!
}

template<typename Alloc>
CompatIntVector<Alloc>::ConstProxy::operator uint64_t () const {
    return parent.unpack(index);
}

template<typename Alloc>
auto CompatIntVector<Alloc>::at(size_t index) -> Proxy {
    if (index > size()) {
        throw std::out_of_range("Accessing index " + std::to_string(index) +
            " in integer vector of length " + std::to_string(size()));
    }
    return Proxy(*this, index);
}

template<typename Alloc>
auto CompatIntVector<Alloc>::at(size_t index) const -> ConstProxy {
    if (index > size()) {
        throw std::out_of_range("Accessing index " + std::to_string(index) +
            " in integer vector of length " + std::to_string(size()));
    }
    return ConstProxy(*this, index);
}

template<typename Alloc>
auto CompatIntVector<Alloc>::operator[](size_t index) -> Proxy {
    return Proxy(*this, index);
}

template<typename Alloc>
auto CompatIntVector<Alloc>::operator[](size_t index) const -> ConstProxy {
    return ConstProxy(*this, index);
}

template<typename Alloc>
void CompatIntVector<Alloc>::serialize(std::ostream& out) const {
    // Dump the length
    out.write((const char*)&length, sizeof(length));
    // Dump the width
    out.write((const char*)&bit_width, sizeof(length));
    // Write the data
    data.serialize(out);
}

template<typename Alloc>
void CompatIntVector<Alloc>::load(std::istream& in) {
    // Read the length
    in.read((char*)&length, sizeof(length));
    // Read the width
    in.read((char*)&bit_width, sizeof(bit_width));
    // Read the data
    data.load(in);
}

namespace yomo {

template<typename T>
Pointer<T>::Pointer(T* destination) {
    *this = destination;
}

template<typename T>
Pointer<T>::operator bool () const {
    return position != std::numeric_limits<size_t>::max();
}

template<typename T>
std::add_lvalue_reference<T> Pointer<T>::operator*() const {
    return *get();
}

template<typename T>
T* Pointer<T>::operator->() const {
    return get();
}

template<typename T>
Pointer<T>::operator T* () const {
    return get();
}

template<typename T>
Pointer<T>& Pointer<T>::operator=(T* addr) {
    if (addr == nullptr) {
        // Adopt our special null value
        position = std::numeric_limits<size_t>::max();
    } else {
        // Get the position, requiring that it is in the same chain as us.
        position = Manager::get_position_in_same_chain(this, addr);
    }
    return *this;
}

template<typename T>
T* Pointer<T>::operator+(size_t items) const {
    return get() + items;
}

template<typename T>
T* Pointer<T>::get() const {
    if (position == std::numeric_limits<size_t>::max()) {
        return nullptr;
    } else {
        return (T*) Manager::get_address_in_same_chain((const void*) this, position);
    }
}



template<typename T>
template<typename U>
Allocator<T>::Allocator(const Allocator<U>& alloc) {
    // Nothing to do!
}

template<typename T>
bool Allocator<T>::operator==(const Allocator& other) const {
    // TODO: Technically anybody can deallocate anybody else's memory since it
    // always deallocates from the chain it is in, not the one we are in. But
    // we say we're equal if we are using the same chain for allocations.
    return get_chain() == other.get_chain();
}

template<typename T>
bool Allocator<T>::operator!=(const Allocator& other) const {
    return !(*this == other);
}

template<typename T>
auto Allocator<T>::allocate(size_type n, const T* hint) -> T* {
    auto our_chain = get_chain();
    T* allocated = (T*) Manager::allocate_from(our_chain, n * sizeof(T));
    if (yomo::Manager::check_chains) {
        // Make sure we got the right chain for our allocated memory.
        assert(Manager::get_chain(allocated) == our_chain);
    }
    return allocated;
}

template<typename T>
void Allocator<T>::deallocate(T* p, size_type n) {
    Manager::deallocate((void*) p);
}

template<typename T>
size_t Allocator<T>::max_size() const {
    // TODO: this probably won't really fit in memory, but other than that
    // there's no reason we can't allocate something this big.
    return numeric_limits<size_t>::max();
}

template<typename T>
Manager::chainid_t Allocator<T>::get_chain() const {
    return Manager::get_chain((void*) this);
}

template<typename T>
UniqueMappedPointer<T>::~UniqueMappedPointer() {
    reset();
}

template<typename T>
UniqueMappedPointer<T>::operator bool () const {
    return chain != Manager::NO_CHAIN;
}

template<typename T>
T& UniqueMappedPointer<T>::operator*() {
    return *get();
}

template<typename T>
const T& UniqueMappedPointer<T>::operator*() const {
    return *get();
}

template<typename T>
T* UniqueMappedPointer<T>::operator->() {
    return get();
}

template<typename T>
const T* UniqueMappedPointer<T>::operator->() const {
    return get();
}

template<typename T>
UniqueMappedPointer<T>::operator T*() {
    return get();
}

template<typename T>
UniqueMappedPointer<T>::operator const T*() const {
    return get();
}

template<typename T>
T* UniqueMappedPointer<T>::get() {
    if (chain == Manager::NO_CHAIN) {
        return nullptr;
    } else {
        return (T*) Manager::find_first_allocation(chain, sizeof(T));
    }
}

template<typename T>
const T* UniqueMappedPointer<T>::get() const {
    if (chain == Manager::NO_CHAIN) {
        return nullptr;
    } else {
        return (T*) Manager::find_first_allocation(chain, sizeof(T));
    }
}

template<typename T>
template<typename... Args>
void UniqueMappedPointer<T>::construct_internal(const std::string& prefix, Args&&... constructor_args) {
    // Drop any existing chain.
    reset();
    
    // Make a new chain
    chain = Manager::create_chain(prefix);
    // Allocate space in the cahin for the item.
    // Can't use the Allocator because we don't have a place in the chain to
    // store one.
    T* item = (T*) Manager::allocate_from(chain, sizeof(T));
    
    // Run the constructor.
    new (item) T(std::forward<Args>(constructor_args)...);
}

template<typename T>
void UniqueMappedPointer<T>::construct() {
    // Use an empty prefix.
    construct_internal("");
}

template<typename T>
void UniqueMappedPointer<T>::construct(const std::string& prefix) {
    // Use the provided prefix.
    construct_internal(prefix);
}

template<typename T>
template<typename... Args>
void UniqueMappedPointer<T>::construct(const std::string& prefix, Args&&... constructor_args) {
    // Pass along args and use the provided prefix.
    construct_internal(prefix, std::forward<Args>(constructor_args)...);
}

template<typename T>
void UniqueMappedPointer<T>::load(int fd, const std::string& prefix) {
    // Drop any existing chain.
    reset();

    chain = Manager::create_chain(fd, prefix);
}

template<typename T>
void UniqueMappedPointer<T>::load(std::istream& in, const std::string& prefix) {
    if (!prefix.empty()) {
        // First read and check the prefix
        std::string prefix_buffer;
        prefix_buffer.resize(prefix.size());
        in.read(&prefix_buffer.at(0), prefix_buffer.size());
        if (!in || prefix_buffer != prefix) {
            // Hit EOF or got the wrong thing
            throw std::runtime_error("Expected prefix not found in input. Check file type.");
        }
    }
    // Then read everything after the prefix.
    load_after_prefix(in, prefix);
}

template<typename T>
void UniqueMappedPointer<T>::load(const std::function<std::string(void)>& iterator, const std::string& prefix) {
    // Drop any existing chain.
    reset();
    
    // Just pass through to the Manager
    chain = Manager::create_chain(iterator, prefix);
}

template<typename T>
void UniqueMappedPointer<T>::load_after_prefix(std::istream& in, const std::string& prefix) {
    // Drop any existing chain.
    reset();
    
    const size_t MAX_CHUNK_SIZE = 4096;
    
    // Fill up this buffer with chunks of a certian size
    std::string buffer;
    
    chain = Manager::create_chain([&]() {
        if (buffer.empty() && !prefix.empty()) {
            // Inject the prefix on the first call
            buffer = prefix;
        } else {
            // Other calls read data, until the last call shows an empty buffer
            // for EOF.
            buffer.resize(MAX_CHUNK_SIZE);
            // Grab a chunk
            in.read(&buffer.at(0), MAX_CHUNK_SIZE);
            if (!in) {
                // Didn't read all the characters, so shrink down (maybe to 0)
                buffer.resize(in.gcount());
            }
        }
        // Copy the buffer over to the caller.
        // TODO: can we save a copy here?
        return buffer;
    }, prefix);
}

template<typename T>
void UniqueMappedPointer<T>::dissociate() {
    if (chain == Manager::NO_CHAIN) {
        throw runtime_error("Cannot dissociate a null object");
    }
    // Copy the chain
    Manager::chainid_t new_chain = Manager::get_dissociated_chain(chain);
    // Get rid of the old chain
    Manager::destroy_chain(chain);
    // Adopt the new chain
    chain = new_chain;
}

template<typename T>
void UniqueMappedPointer<T>::save(int fd) {
    if (chain == Manager::NO_CHAIN) {
        throw runtime_error("Cannot save a null object");
    }
    // Copy the chain
    Manager::chainid_t new_chain = Manager::get_associated_chain(chain, fd);
    // Get rid of the old chain
    Manager::destroy_chain(chain);
    // Adopt the new chain
    chain = new_chain;
}

template<typename T>
void UniqueMappedPointer<T>::save(std::ostream& out) const {
    Manager::scan_chain(chain, [&](const void* start, size_t length) {
        // Go through all the data in the chain
        // And save it to the stream.
        out.write((const char*) start, length); 
    });
}

template<typename T>
void UniqueMappedPointer<T>::save(const std::function<void(const void*, size_t)>& iteratee) const {
    // Just pass through to the Manager.
    Manager::scan_chain(chain, iteratee);
}

template<typename T>
void UniqueMappedPointer<T>::save_after_prefix(std::ostream& out, const std::string& prefix) const {
    // We need to drop as many characters from the chain as are in the prefix.
    size_t dropped = 0;
     
    Manager::scan_chain(chain, [&](const void* start, size_t length) {
        // Go through all the data in the chain
        const char* start_char = (const char*) start;
        
        // Adjust to skip any part of the prefix that's still here.
        size_t to_drop = std::min(length, prefix.size() - dropped);
        start_char += to_drop;
        length -= to_drop;
        dropped += to_drop;
        
        // And save it to the stream.
        out.write(start_char, length); 
    });
}

template<typename T>
void UniqueMappedPointer<T>::reset() {
    if (chain != Manager::NO_CHAIN) {
        Manager::destroy_chain(chain);
        chain = Manager::NO_CHAIN;
    }
}

template<typename T>
std::tuple<size_t, size_t, size_t> UniqueMappedPointer<T>::get_usage() {
    return Manager::get_usage(chain);
}

<<<<<<< HEAD
=======
template<typename T>
void UniqueMappedPointer<T>::check_heap_integrity() {
    return Manager::check_heap_integrity(chain);
}

>>>>>>> bcab0bd4
}


}

#endif<|MERGE_RESOLUTION|>--- conflicted
+++ resolved
@@ -540,10 +540,6 @@
      * should close the chain and trim down the backing file!
      */
     static size_t reclaim_tail(chainid_t chain);
-<<<<<<< HEAD
-
-=======
->>>>>>> bcab0bd4
 };
 
 /**
@@ -757,19 +753,13 @@
      */
     void reset();
     
-<<<<<<< HEAD
-    /*
-=======
-    /**
->>>>>>> bcab0bd4
+    /**
      * Get statistics about the pointer's associated memory chain.
      *
      * Returns the total bytes, the number of free bytes, and the number of
      * free bytes reclaimable when closed as a mapped file. 
      */
     std::tuple<size_t, size_t, size_t> get_usage();
-<<<<<<< HEAD
-=======
     
     /**
      * Make sure that internal heap data structures are consistent with the
@@ -777,7 +767,6 @@
      */
     void check_heap_integrity();
     
->>>>>>> bcab0bd4
 private:
     Manager::chainid_t chain = Manager::NO_CHAIN;
 };
@@ -2381,14 +2370,11 @@
     return Manager::get_usage(chain);
 }
 
-<<<<<<< HEAD
-=======
 template<typename T>
 void UniqueMappedPointer<T>::check_heap_integrity() {
     return Manager::check_heap_integrity(chain);
 }
 
->>>>>>> bcab0bd4
 }
 
 
