--- conflicted
+++ resolved
@@ -20,11 +20,7 @@
 
 void bind_bdsg_internal_mapped_structs(std::function< pybind11::module &(std::string const &namespace_) > &M)
 {
-<<<<<<< HEAD
-	{ // bdsg::STLBackend file:bdsg/internal/mapped_structs.hpp line:45
-=======
 	{ // bdsg::STLBackend file:bdsg/internal/mapped_structs.hpp line:74
->>>>>>> bcab0bd4
 		pybind11::class_<bdsg::STLBackend, std::shared_ptr<bdsg::STLBackend>> cl(M("bdsg"), "STLBackend", "Type enum value for selecting data structures that use the STL and SDSL.");
 		cl.def( pybind11::init( [](){ return new bdsg::STLBackend(); } ) );
 	}
