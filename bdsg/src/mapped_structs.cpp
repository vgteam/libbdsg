--- conflicted
+++ resolved
@@ -1086,9 +1086,6 @@
     return reclaimed_bytes;
 }
 
-<<<<<<< HEAD
-std::pair<Manager::chainid_t, bool> Manager::open_chain(int fd, size_t start_size) {
-=======
 void Manager::check_heap_integrity(chainid_t chain) {
      if (chain == NO_CHAIN) {
         // Nothing to scan.
@@ -1148,7 +1145,6 @@
 }
 
 std::pair<Manager::chainid_t, bool> Manager::open_chain(int fd, size_t start_size, void* link_data) {
->>>>>>> bcab0bd4
 
     // Set up our return value
     std::pair<chainid_t, bool> to_return;
